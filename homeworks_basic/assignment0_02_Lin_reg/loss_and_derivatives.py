--- conflicted
+++ resolved
@@ -99,11 +99,7 @@
         dimension as well, so you need to consider that fact in derivative implementation.
         """
         d = np.sign(np.dot(X, w) - Y)
-<<<<<<< HEAD
-        return  np.dot(X.T, d) / (X.shape[0] * X.shape[1])
-=======
         return  np.dot(X.T, d) / np.prod(Y.shape)
->>>>>>> 1056e19b
 
     @staticmethod
     def l2_reg_derivative(w):
